--- conflicted
+++ resolved
@@ -402,12 +402,9 @@
 		30761C202B6EB17100E5F60D /* client */ = {
 			isa = PBXGroup;
 			children = (
-<<<<<<< HEAD
 				A99871102DBAF8080044D136 /* Style */,
 				A998710D2DBAF7FE0044D136 /* macOS */,
-=======
 				9649F9582DA4233F009EFF4F /* LoopingVideoPlayer.swift */,
->>>>>>> 2970f50b
 				9636E8B82D4BE02500CFB57E /* UpdaterDriver.swift */,
 				A9BCB0602DC54B68006C0133 /* UpdaterDriver+XP.swift */,
 				966967C02D440B430019AF9F /* LoginItem.swift */,
